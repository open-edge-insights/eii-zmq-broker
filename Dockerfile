# Copyright (c) 2020 Intel Corporation.
#
# Permission is hereby granted, free of charge, to any person obtaining a copy
# of this software and associated documentation files (the "Software"), to deal
# in the Software without restriction, including without limitation the rights
# to use, copy, modify, merge, publish, distribute, sublicense, and/or sell
# copies of the Software, and to permit persons to whom the Software is
# furnished to do so, subject to the following conditions:
#
# The above copyright notice and this permission notice shall be included in
# all copies or substantial portions of the Software.
#
# THE SOFTWARE IS PROVIDED "AS IS", WITHOUT WARRANTY OF ANY KIND, EXPRESS OR
# IMPLIED, INCLUDING BUT NOT LIMITED TO THE WARRANTIES OF MERCHANTABILITY,
# FITNESS FOR A PARTICULAR PURPOSE AND NONINFRINGEMENT. IN NO EVENT SHALL THE
# AUTHORS OR COPYRIGHT HOLDERS BE LIABLE FOR ANY CLAIM, DAMAGES OR OTHER
# LIABILITY, WHETHER IN AN ACTION OF CONTRACT, TORT OR OTHERWISE, ARISING FROM,
# OUT OF OR IN CONNECTION WITH THE SOFTWARE OR THE USE OR OTHER DEALINGS IN THE
# SOFTWARE.

# Dockerfile for cpp_publisher
ARG EII_VERSION
ARG UBUNTU_IMAGE_VERSION
ARG CMAKE_BUILD_TYPE
ARG RUN_TESTS
ARG ARTIFACTS="/artifacts"
FROM ia_common:$EII_VERSION as common
FROM ia_eiibase:${EII_VERSION} as builder
LABEL description="ia_zmq_broker image"

WORKDIR /app
<<<<<<< HEAD

ARG ARTIFACTS
RUN mkdir $ARTIFACTS

ARG CMAKE_INSTALL_PREFIX
ENV CMAKE_INSTALL_PREFIX=${CMAKE_INSTALL_PREFIX}

# Install libzmq
RUN rm -rf deps && \
    mkdir -p deps && \
    cd deps && \
    wget -q --show-progress https://github.com/zeromq/libzmq/releases/download/v4.3.4/zeromq-4.3.4.tar.gz -O zeromq.tar.gz && \
    tar xf zeromq.tar.gz && \
    cd zeromq-4.3.4 && \
    ./configure --prefix=${CMAKE_INSTALL_PREFIX} && \
    make install

# Install cjson
RUN rm -rf deps && \
    mkdir -p deps && \
    cd deps && \
    wget -q --show-progress https://github.com/DaveGamble/cJSON/archive/v1.7.12.tar.gz -O cjson.tar.gz && \
    tar xf cjson.tar.gz && \
    cd cJSON-1.7.12 && \
    mkdir build && cd build && \
    cmake -DCMAKE_INSTALL_INCLUDEDIR=${CMAKE_INSTALL_PREFIX}/include -DCMAKE_INSTALL_PREFIX=${CMAKE_INSTALL_PREFIX} .. && \
    make install

=======

ARG ARTIFACTS
RUN mkdir $ARTIFACTS

ARG CMAKE_INSTALL_PREFIX
ENV CMAKE_INSTALL_PREFIX=${CMAKE_INSTALL_PREFIX}
>>>>>>> 8d963b40
COPY --from=common ${CMAKE_INSTALL_PREFIX}/include ${CMAKE_INSTALL_PREFIX}/include
COPY --from=common ${CMAKE_INSTALL_PREFIX}/lib ${CMAKE_INSTALL_PREFIX}/lib
COPY --from=common /eii/common/cmake ./common/cmake
COPY --from=common /eii/common/libs ./common/libs

ENV LD_LIBRARY_PATH ${LD_LIBRARY_PATH}:${CMAKE_INSTALL_PREFIX}/lib

COPY . ZmqBroker/

RUN cd ./ZmqBroker/ && \
    rm -rf build/ && \
    mkdir build/ && \
    cd build/ && \
    cmake -DCMAKE_INSTALL_INCLUDEDIR=${CMAKE_INSTALL_PREFIX}/include -DCMAKE_INSTALL_PREFIX=$CMAKE_INSTALL_PREFIX -DCMAKE_BUILD_TYPE=${CMAKE_BUILD_TYPE} .. && \
    make
RUN cp ZmqBroker/build/zmq-broker $ARTIFACTS/

FROM ubuntu:$UBUNTU_IMAGE_VERSION as runtime
<<<<<<< HEAD

=======
>>>>>>> 8d963b40
ARG EII_UID
ARG EII_USER_NAME
RUN groupadd $EII_USER_NAME -g $EII_UID && \
    useradd -r -u $EII_UID -g $EII_USER_NAME $EII_USER_NAME
<<<<<<< HEAD
RUN rm -rf /var/lib/apt/lists/*
=======
>>>>>>> 8d963b40

ARG ARTIFACTS
WORKDIR /app
ARG CMAKE_INSTALL_PREFIX
ENV CMAKE_INSTALL_PREFIX=${CMAKE_INSTALL_PREFIX}
COPY --from=builder ${CMAKE_INSTALL_PREFIX}/lib ${CMAKE_INSTALL_PREFIX}/lib
<<<<<<< HEAD
COPY --from=builder ${CMAKE_INSTALL_PREFIX}/include ${CMAKE_INSTALL_PREFIX}/include
=======
>>>>>>> 8d963b40
COPY --from=builder $ARTIFACTS .
USER $EII_USER_NAME

ENV LD_LIBRARY_PATH $LD_LIBRARY_PATH:${CMAKE_INSTALL_PREFIX}/lib

HEALTHCHECK NONE

ENTRYPOINT ["./zmq-broker"]<|MERGE_RESOLUTION|>--- conflicted
+++ resolved
@@ -29,7 +29,6 @@
 LABEL description="ia_zmq_broker image"
 
 WORKDIR /app
-<<<<<<< HEAD
 
 ARG ARTIFACTS
 RUN mkdir $ARTIFACTS
@@ -58,14 +57,6 @@
     cmake -DCMAKE_INSTALL_INCLUDEDIR=${CMAKE_INSTALL_PREFIX}/include -DCMAKE_INSTALL_PREFIX=${CMAKE_INSTALL_PREFIX} .. && \
     make install
 
-=======
-
-ARG ARTIFACTS
-RUN mkdir $ARTIFACTS
-
-ARG CMAKE_INSTALL_PREFIX
-ENV CMAKE_INSTALL_PREFIX=${CMAKE_INSTALL_PREFIX}
->>>>>>> 8d963b40
 COPY --from=common ${CMAKE_INSTALL_PREFIX}/include ${CMAKE_INSTALL_PREFIX}/include
 COPY --from=common ${CMAKE_INSTALL_PREFIX}/lib ${CMAKE_INSTALL_PREFIX}/lib
 COPY --from=common /eii/common/cmake ./common/cmake
@@ -84,28 +75,18 @@
 RUN cp ZmqBroker/build/zmq-broker $ARTIFACTS/
 
 FROM ubuntu:$UBUNTU_IMAGE_VERSION as runtime
-<<<<<<< HEAD
 
-=======
->>>>>>> 8d963b40
 ARG EII_UID
 ARG EII_USER_NAME
 RUN groupadd $EII_USER_NAME -g $EII_UID && \
     useradd -r -u $EII_UID -g $EII_USER_NAME $EII_USER_NAME
-<<<<<<< HEAD
 RUN rm -rf /var/lib/apt/lists/*
-=======
->>>>>>> 8d963b40
-
 ARG ARTIFACTS
 WORKDIR /app
 ARG CMAKE_INSTALL_PREFIX
 ENV CMAKE_INSTALL_PREFIX=${CMAKE_INSTALL_PREFIX}
 COPY --from=builder ${CMAKE_INSTALL_PREFIX}/lib ${CMAKE_INSTALL_PREFIX}/lib
-<<<<<<< HEAD
 COPY --from=builder ${CMAKE_INSTALL_PREFIX}/include ${CMAKE_INSTALL_PREFIX}/include
-=======
->>>>>>> 8d963b40
 COPY --from=builder $ARTIFACTS .
 USER $EII_USER_NAME
 
